from fastapi import FastAPI
from fastapi.middleware.cors import CORSMiddleware
from app.db.connection import get_connection, create_tables
from app.api.poker import router as poker_router

# Create FastAPI app
app = FastAPI(
    title="Poker Game API",
    description="Texas Hold'em Poker Game Backend",
    version="1.0.0"
)

# Add CORS middleware - Allow all origins for development
<<<<<<< HEAD
origins = [
    "http://localhost",
    "http://localhost:3000",
    "http://localhost:8000",
    "http://localhost:8080",
    "http://localhost:3001",
]
app.add_middleware(
    CORSMiddleware,
    allow_origins=origins,
    allow_credentials=True,
    allow_methods=["*"],
    allow_headers=["*"],
=======
app.add_middleware(
    CORSMiddleware,
    allow_origins=["*"],  # Allow all origins for development
    allow_credentials=False,  # Set to False when using allow_origins=["*"]
    allow_methods=["GET", "POST", "PUT", "DELETE", "OPTIONS"],
    allow_headers=[
        "*",
        "Content-Type",
        "Authorization",
        "Access-Control-Allow-Origin",
        "Access-Control-Allow-Methods",
        "Access-Control-Allow-Headers",
    ],
>>>>>>> d891a5c5
)

# Include routers
app.include_router(poker_router)

# Initialize database on startup
@app.on_event("startup")
async def startup_event():
    create_tables()

@app.get("/")
def root():
    try:
        conn = get_connection()
        conn.close()
        return {
            "message": "Poker Game API is running!",
            "status": "PostgreSQL connected successfully!"
        }
    except Exception as e:
        return {"error": str(e)}

@app.get("/health")
def health_check():
    return {"status": "healthy"}<|MERGE_RESOLUTION|>--- conflicted
+++ resolved
@@ -11,7 +11,6 @@
 )
 
 # Add CORS middleware - Allow all origins for development
-<<<<<<< HEAD
 origins = [
     "http://localhost",
     "http://localhost:3000",
@@ -25,21 +24,6 @@
     allow_credentials=True,
     allow_methods=["*"],
     allow_headers=["*"],
-=======
-app.add_middleware(
-    CORSMiddleware,
-    allow_origins=["*"],  # Allow all origins for development
-    allow_credentials=False,  # Set to False when using allow_origins=["*"]
-    allow_methods=["GET", "POST", "PUT", "DELETE", "OPTIONS"],
-    allow_headers=[
-        "*",
-        "Content-Type",
-        "Authorization",
-        "Access-Control-Allow-Origin",
-        "Access-Control-Allow-Methods",
-        "Access-Control-Allow-Headers",
-    ],
->>>>>>> d891a5c5
 )
 
 # Include routers
@@ -64,4 +48,17 @@
 
 @app.get("/health")
 def health_check():
+    return {"status": "healthy"}
+    try:
+        conn = get_connection()
+        conn.close()
+        return {
+            "message": "Poker Game API is running!",
+            "status": "PostgreSQL connected successfully!"
+        }
+    except Exception as e:
+        return {"error": str(e)}
+
+@app.get("/health")
+def health_check():
     return {"status": "healthy"}